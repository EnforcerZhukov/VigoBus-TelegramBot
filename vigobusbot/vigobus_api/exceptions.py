"""EXCEPTIONS
Exception manager for Bus and Stop getters, returning PyBusEnt exceptions depending on the response returned by the API.
"""

# # Native # #
import contextlib

# # Installed # #
import httpx

# # Project # #
from ..exceptions import *

__all__ = ("manage_exceptions", "TimeoutExceptions")

TimeoutExceptions = (TimeoutError, httpx.Timeout)


@contextlib.contextmanager
def manage_exceptions(stop_id: int):
    # noinspection PyBroadException
    try:
        yield

    except TimeoutExceptions:
        raise GetterTimedOut()
<<<<<<< HEAD
    except httpx.HTTPError as ex:
        response: httpx.AsyncResponse = ex.response
=======

    except requests.HTTPError as ex:
        response: requests.Response = ex.response
>>>>>>> 4b726ab0
        code = response.status_code
        if code == 404:
            raise StopNotExist(stop_id)
        else:
            raise GetterAPIException(ex)

    except Exception as ex:
        raise GetterInternalException(ex)<|MERGE_RESOLUTION|>--- conflicted
+++ resolved
@@ -24,14 +24,9 @@
 
     except TimeoutExceptions:
         raise GetterTimedOut()
-<<<<<<< HEAD
+
     except httpx.HTTPError as ex:
         response: httpx.AsyncResponse = ex.response
-=======
-
-    except requests.HTTPError as ex:
-        response: requests.Response = ex.response
->>>>>>> 4b726ab0
         code = response.status_code
         if code == 404:
             raise StopNotExist(stop_id)
