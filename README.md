--- conflicted
+++ resolved
@@ -33,11 +33,8 @@
 ## Changelog
 
 - 0.1.7 (WIP)
-<<<<<<< HEAD
     - encode/decode saved user stop data into/from Persistence API
-=======
     - fix "task exception was never retrieved" warning on aiogram error handler
->>>>>>> de9d00b9
     - add support for loading bot token from a secrets file
     - add request id as part of the logging context
     - fix stop remove name
